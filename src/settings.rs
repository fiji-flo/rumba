--- conflicted
+++ resolved
@@ -76,13 +76,13 @@
 }
 
 #[derive(Debug, Deserialize)]
-<<<<<<< HEAD
 pub struct Playground {
     pub github_token: String,
-=======
+}
+
+#[derive(Debug, Deserialize)]
 pub struct Chat {
     pub api_key: String,
->>>>>>> e005e584
 }
 
 #[derive(Deserialize)]
@@ -96,11 +96,8 @@
     pub metrics: Metrics,
     pub sentry: Option<Sentry>,
     pub basket: Option<Basket>,
-<<<<<<< HEAD
     pub playground: Option<Playground>,
-=======
     pub chat: Option<Chat>,
->>>>>>> e005e584
 }
 
 
