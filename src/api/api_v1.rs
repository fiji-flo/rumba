--- conflicted
+++ resolved
@@ -61,16 +61,15 @@
         .service(web::resource("/whoami").route(web::get().to(whoami)))
         .service(web::resource("/ping").route(web::post().to(ping)))
         .service(
-<<<<<<< HEAD
             web::scope("/play")
                 .service(web::resource("/").route(web::post().to(save)))
                 .service(web::resource("/{gist_id}").route(web::get().to(load))),
-=======
+        )
+        .service(
             web::scope("/chat")
                 .service(web::resource("/").route(web::post().to(chat)))
                 .service(web::resource("/explain").route(web::post().to(explain)))
                 .service(web::resource("/generate").route(web::post().to(generate_example))),
->>>>>>> e005e584
         )
         .service(root_service())
 }