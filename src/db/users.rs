--- conflicted
+++ resolved
@@ -31,13 +31,9 @@
         .on_conflict(fxa_uid)
         .do_update()
         .set(&user)
-<<<<<<< HEAD
-        .execute(conn_pool)
+        .execute(conn)
 }
 
 pub async fn get_user(conn_pool: &PgConnection, user: String) -> Result<UserQuery, Error> {
     schema::users::table.filter(schema::users::fxa_uid.eq(&user)).first::<UserQuery>(conn_pool).map_err(Into::into)
-=======
-        .execute(conn)
->>>>>>> 5febf2cc
 }